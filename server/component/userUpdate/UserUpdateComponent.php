--- conflicted
+++ resolved
@@ -68,12 +68,7 @@
      */
     public function has_access()
     {
-        if(!in_array($this->mode, array("block", "unblock", "add_group",
-<<<<<<< HEAD
-            "rm_group", "clean", "impersonate")))
-=======
-            "rm_group", "clean", "activation_email")))
->>>>>>> f4b27925
+        if(!in_array($this->mode, array("block", "unblock", "add_group","rm_group", "clean", "impersonate", "activation_email")))
             return false;
         if($this->did != null)
         {
