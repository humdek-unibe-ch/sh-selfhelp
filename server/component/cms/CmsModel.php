<?php
/* This Source Code Form is subject to the terms of the Mozilla Public
 * License, v. 2.0. If a copy of the MPL was not distributed with this
 * file, You can obtain one at https://mozilla.org/MPL/2.0/. */
?>
<?php
require_once __DIR__ . "/../BaseModel.php";
/**
 * This class is used to prepare all data related to the cms component such
 * that the data can easily be displayed in the view of the component.
 */
class CmsModel extends BaseModel
{
    /* Private Properties *****************************************************/

    /**
     * All sections the user has select access to. The access rights of sections
     * are inherited from pages. This means that all sections associated to a
     * page are accessible if the page is accessible.
     */
    private $all_accessible_sections;

    /**
     * All reference sections the user has select access to. The access rights of sections
     * are inherited from pages. This means that all sections associated to a
     * page are accessible if the page is accessible.
     */
    private $all_reference_sections;

    /**
     * All sections that are not assigned to any page.
     */
    private $all_unassigned_sections;

    /**
     * The current page id (the first url param).
     */
    private $id_page;

    /**
     * The current section id or root section id (the second url param).
     */
    private $id_root_section;

    /**
     * The current section id (the third url param).
     */
    private $id_section;

    /**
     * The current acl mode, i.e. 'select', 'insert', 'update', 'delete'.
     */
    private $mode;

    /**
     * The current update mode, i.e. 'insert', 'update', 'delete'.
     */
    private $update_mode;

    /**
     * A hierarchical array storing the navigation section items.
     */
    private $navigation_hierarchy;

    /**
     * A hierarchical array storing the page items.
     */
    private $page_hierarchy;

    /**
     * The parameters of the curren page.
     */
    private $page_info;

    /**
     * A heirarchical array of all sections (static and navigation) associated
     * to the current page.
     */
    private $page_sections;

    /**
     * A hierarchical array of all sections associated to the current
     * navigation section.
     */
    private $page_sections_nav;

    /**
     * A hierarchical array of all secions associated to the current page
     * except those sections that are children of navigation a section.
     */
    private $page_sections_static;

    /**
     * Indicates the relation to the databse table to be updated.
     */
    private $relation;

    /**
     * An array of items that correspond to the section path, i.e. the current
     * active section and all its parents.
     */
    private $section_path;

    /**
     * The ID of the cms page
     */
    private $id_cms_page;

    /* Constructors ***********************************************************/

    /**
     * The constructor fetches all login related fields from the database.
     *
     * @param array $services
     *  An associative array holding the differnt available services. See the
     *  class definition BasePage for a list of all services.
     * @param array $params
     *  The get parameters passed by the url with the following keys:
     *   - 'pid':     The id of the page that is currently edited.
     *   - 'sid':     The root id of a page or the section that is currently
     *                selected.
     *   - 'ssid':    The id of the section that is currently selected
     *                (only relevant for navigation pages).
     *   - 'did':     The id of a section to be deleted (only relevant in delete
     *                mode).
     *   - 'type':    This describes the database relation in order to know
     *                wheter to access pages, sections, navigations.
     * @param string $mode
     *  The mode of the page: 'select', 'update', 'insert', or 'delete'
     * @param number $id_cms_page
     *  The id of the current cms page being loaded
     */
    public function __construct($services, $params, $mode, $id_cms_page)
    {
        parent::__construct($services);
        $this->id_cms_page = $id_cms_page;
        $this->mode = $mode;
        $this->id_page = isset($params["pid"]) ? intval($params["pid"]) : null;
        $this->id_root_section = (isset($params["sid"]) && $params["sid"] != 0)
            ?  intval($params["sid"]) : null;
        $this->id_section = (isset($params["ssid"]) && $params["ssid"] != 0)
            ?  intval($params["ssid"]) : null;
        $this->relation = isset($params["type"]) ? $params["type"] : "prop";
        $this->update_mode = isset($params["mode"]) ? $params["mode"] : "update";
        $this->id_delete = (isset($params["did"]) && $params["did"] != 0)
            ?  intval($params["did"]) : null;

        $this->page_info = $this->db->fetch_page_info_by_id($this->id_page);
        $this->section_path = array();
        $this->page_hierarchy = array();
        $this->navigation_hierarchy = array();
        $this->all_accessible_sections = array();
        $this->all_reference_sections = array();
    }

    /* Private Methods ********************************************************/

    /**
     * Add a new list item.
     *
     * @param int $id
     *  The id of the list item.
     * @param string $title
     *  The stitle of the list item.
     * @param array $children
     *  The children of the list item which is an array of list items.
     * @param string $url
     *  The target url of the list item.
     */
    private function add_list_item($id, $title, $children, $url)
    {
        return array(
            "id" => $id,
            "title" => $title,
            "children" => $children,
            "url" => $url
        );
    }

    /**
     * Add children to the root page list
     *
     * @param array $root_items
     *  An array of prepared (i.e. put into a form such that they can be passed
     *  to a list style) root page items.
     * @param array $items
     *  The page items as they are returned from the db query.
     * @retval array
     *  A prepared hierarchical array such that it can be passed to a list
     *  style.
     */
    private function add_page_list_children($root_items, $items)
    {
        foreach($items as $item)
        {
            if($item['parent'] == "") continue;
            $id = intval($item["id"]);
            if(!$this->has_access($this->mode, $id))
                continue;
            $root_idx = $this->get_item_index(intval($item['parent']),
                $root_items);
            array_push($root_items[$root_idx]['children'],
                $this->add_list_item($id, $item['keyword'], array(),
                    $this->get_item_url($id)));
        }
        return $root_items;
    }

    /**
     * Add a new list item.
     *
     * @param int $id
     *  The id of the field.
     * @param int $id_language
     *  The id of the language of the field.
     * @param int $id_gender
     *  The id of the target gender of the field.
     * @param string $name
     *  The name of the field.
     * @param string $help
     *  A description of what the field is for.
     * @param string $locale
     *  The locale string of the language.
     * @param string $type
     *  The type of the field as defined in the db table fieldType.
     * @param string $relation
     *  A string indication to what the field content relates. By this string
     *  the differnet db access actions are decided.
     * @param mixed $content
     *  The content of the field.
     * @param string $gender
     *  The gender the content is associated with.
     */
    private function add_property_item($id, $id_language, $id_gender, $name,
        $help, $locale, $type, $relation, $content, $gender="", $hidden=0)
    {
        return array(
            "id" => $id,
            "id_language" => $id_language,
            "id_gender" => $id_gender,
            "name" => $name,
            "help" => $this->parsedown->text($help),
            "locale" => $locale,
            "type" => $type,
            "relation" => $relation,
            "content" => $content,
            "gender" => $gender,
            "hidden" => $hidden,
        );
    }

    /**
     * Creates a new navigation section that can then be linked to the new page.
     *
     * @param string $keyword
     *  The keyword of the page for which the navigation page is created.
     * @retval int
     *  The id of the newly crated navigation section.
     */
    private function create_new_navigation_section($keyword)
    {
        return $this->db->insert("sections", array(
            "name" => $keyword . "-navigation",
            "id_styles" => NAVIGATION_STYLE_ID,
        ));
    }

    /**
     * Fetch all section data from the database for sections that are not
     * assigned to any page and return a heirarchical array such that it can be
     * passed to a list style.
     *
     * @retval array
     *  A prepared hierarchical array of unassigned section items such that it
     *  can be passed to a list style.
     */
    private function fetch_unassigned_sections()
    {
        if($this->relation === "page_nav" || $this->relation === "section_nav")
            $where = "AND st.id = :sid";
        else
            $where = "AND st.id != :sid";
        $sections = array();
        $sql = "SELECT s.id, s.`name`, s.id_styles FROM sections AS s
            LEFT JOIN styles AS st ON st.id = s.id_styles
            LEFT JOIN sections_hierarchy AS sh ON s.id = sh.child
            LEFT JOIN pages_sections AS ps ON s.id = ps.id_sections
            LEFT JOIN sections_navigation AS sn ON s.id = sn.child
            WHERE sh.child IS NULL AND ps.id_sections IS NULL
            AND sn.child IS NULL AND (s.owner IS NULL OR s.owner = :uid)
            AND st.id_type <> 3 $where
            ORDER BY s.`name`";
        $sections_db = $this->db->query_db($sql, array(
            ":uid" => $_SESSION["id_user"],
            ":sid" => NAVIGATION_CONTAINER_STYLE_ID,
        ));
        foreach($sections_db as $section)
        {
            $id = intval($section['id']);
            $sections[$id] = $this->add_list_item(
                array($id, intval($section['id_styles'])), $section['name'],
                array(), "");
        }
        return $sections;
    }


    /**
     * Fetch navigation sections from the database and return a heirarchical
     * array such that it can be passed to a list style. If the current page
     * is NOT a navigation page, return an empty array.
     *
     * @retval array
     *  A prepared hierarchical array of section items such that it can
     *  be passed to a list style (see CmsModel::add_list_item).
     */
    private function fetch_navigation_hierarchy()
    {
        if($this->is_navigation())
            return $this->fetch_navigation_items(
                $this->page_info['id_navigation_section']);
        return array();
    }

    /**
     * Fetch all sections associated to a page from the database and return a
     * heirarchical array such that it can be passed to a list style.
     *
     * @retval array
     *  A prepared hierarchical array of section items such that it can
     *  be passed to a list style.
     */
    private function fetch_page_sections()
    {
        $page_sections = $this->db->fetch_page_sections_by_id($this->id_page);
        return $this->prepare_section_list($page_sections);
    }

    /**
     * Fetch navigation sections from the database and return a heirarchical
     * array such taht it can be passed to a list style. This is a recursive
     * method.
     *
     * @param int $id
     *  The id of the parent section.
     * @param int $recursion
     *  When set to true the method is executed recursively and a heiarchical
     *  array is produced. When set to false the method is only executing once
     *  and, hence, returns a only items from one hierarchy level.
     * @retval array
     *  A prepared hierarchical array of section items such that it can
     *  be passed to a list style.
     */
    private function fetch_navigation_items($id, $recursion=true)
    {
        $res = array();
        $items_db = $this->db->fetch_nav_children($id);
        foreach($items_db as $item_db)
        {
            $id_item = intval($item_db['id']);
            if($recursion)
                $children = $this->fetch_navigation_items($id_item);
            else
                $children = array();
            $res[] = $this->add_list_item($id_item, $item_db['name'], $children,
                $this->get_item_url($this->id_page, $id_item));
        }
        return $res;
    }

    /**
     * Fetch the 'all' language content of a specific page field.
     *
     * @param int $id_page
     *  The id of the page the field is part of.
     * @param int $id_field
     *  The id of the field from which the translations shall be fetched.
     * @retval array
     *  An array with one database item.
     */
    private function fetch_page_field_independent($id_page, $id_field)
    {
        $sql = "SELECT l.locale AS locale, l.id AS id_language, pft.content
            FROM languages AS l
            LEFT JOIN pages_fields_translation AS pft
            ON l.id = pft.id_languages AND pft.id_pages = :pid
            AND pft.id_fields = :fid
            WHERE l.locale = 'all'";

        return $this->db->query_db($sql,
            array(":pid" => $id_page, ":fid" => $id_field));
    }

    /**
     * Fetch all translations of the content of a specific page field,
     * except the 'all' language.
     *
     * @param int $id_page
     *  The id of the page the field is part of.
     * @param int $id_field
     *  The id of the field from which the translations shall be fetched.
     * @retval array
     *  An array of database items.
     */
    private function fetch_page_field_languages($id_page, $id_field)
    {
        if($_SESSION['cms_language'] === "all")
            $where = "WHERE l.locale <> :lang";
        else
            $where = "WHERE l.locale = :lang";
        $sql = "SELECT l.locale AS locale, l.id AS id_language, pft.content
            FROM languages AS l
            LEFT JOIN pages_fields_translation AS pft
            ON l.id = pft.id_languages AND pft.id_pages = :pid
            AND pft.id_fields = :fid $where";

        return $this->db->query_db($sql, array(
            ":pid" => $id_page,
            ":fid" => $id_field,
            ":lang" => $_SESSION['cms_language'],
        ));
    }

    /**
     * Fetch all fields that are associated to a page.
     *
     * @param int $id
     *  The id of the page.
     * @retval array
     *  An array of database items.
     */
    private function fetch_page_fields($id)
    {
        $sql = "SELECT f.id, f.display, f.`name`, ft.`name` AS `type`,
            pf.default_value, pf.help
            FROM pages AS p
            LEFT JOIN pages_fields AS pf ON pf.id_pages = p.id
            LEFT JOIN fields AS f ON f.id = pf.id_fields
            LEFT JOIN fieldType AS ft ON ft.id = f.id_type
            WHERE p.id = :id
            ORDER BY ft.position, f.display, f.`name`";
        return $this->db->query_db($sql, array(":id" => $id));
    }

    /**
     * Fetch page data from the database and return a heirarchical array such
     * that it can be passed to a list style.
     *
     * @retval array
     *  A prepared hierarchical array of page items such that it can be passed
     *  to a list style (see CmsModel::add_list_item).
     */
    private function fetch_page_hierarchy()
    {
        $pages_db = $this->db->fetch_accessible_pages();
        $pages = $this->prepare_page_list_root($pages_db);
        return $this->add_page_list_children($pages, $pages_db);
    }

    /**
     * Fetch all sections associated to a navigation section from the database
     * and return a heirarchical array such that it can be passed to a list
     * style.
     *
     * @retval array
     *  A prepared hierarchical array of section items such that it can
     *  be passed to a list style.
     */
    private function fetch_page_sections_nav()
    {
        $pages = array();
        if($this->is_navigation_item())
        {
            $sql = "SELECT s.`name` FROM sections_navigation AS sn
                LEFT JOIN sections AS s ON sn.child = s.id
                WHERE sn.child = :id";
            $section = $this->db->query_db_first($sql,
                array(":id" => $this->id_root_section));
            if($section)
                $pages[] = $this->add_list_item($this->id_root_section,
                    $section['name'],
                    $this->fetch_section_hierarchy($this->id_root_section),
                    $this->get_item_url($this->id_page, $this->id_root_section,
                        $this->id_root_section));
        }
        return $pages;
    }

    /**
     * Fetch the 'all' language content of a specific section field.
     *
     * @param int $id_section
     *  The id of the section the field is part of.
     * @param int $id_field
     *  The id of the field from which the translations shall be fetched.
     * @retval array
     *  An array with one database item.
     */
    private function fetch_section_field_independent($id_section, $id_field)
    {
        $sql = "SELECT l.locale AS locale, l.id AS id_language, sft.content,
            '' AS gender, '1' AS id_gender
            FROM languages AS l
            LEFT JOIN sections_fields_translation AS sft
            ON l.id = sft.id_languages AND sft.id_sections = :sid
            AND sft.id_fields = :fid
            WHERE l.locale = 'all'";

        return $this->db->query_db($sql,
            array(":sid" => $id_section, ":fid" => $id_field));
    }

    /**
     * Fetch all translations of the content of a specific section field,
     * except the 'all' language.
     *
     * @param int $id_section
     *  The id of the section the field is part of.
     * @param int $id_field
     *  The id of the field from which the translations shall be fetched.
     * @retval array
     *  An array of database items.
     */
    private function fetch_section_field_languages($id_section, $id_field)
    {
        $data = array(
            ":sid" => $id_section,
            ":fid" => $id_field,
            ":lang" => $_SESSION['cms_language'],
        );

        if($_SESSION['cms_language'] === "all")
            $where = "WHERE l.locale <> :lang";
        else
            $where = "WHERE l.locale = :lang";
        if($_SESSION['cms_gender'] !== "both")
        {
            $where .= " AND g.`name` = :gender";
            $data[":gender"] = $_SESSION['cms_gender'];
        }
        $sql = "SELECT l.locale AS locale, l.id AS id_language, sft.content,
            g.`name` AS gender, g.id AS id_gender
            FROM languages AS l
            JOIN genders AS g
            LEFT JOIN sections_fields_translation AS sft
            ON l.id = sft.id_languages AND sft.id_sections = :sid
            AND sft.id_fields = :fid AND sft.id_genders = g.id $where";

        return $this->db->query_db($sql, $data);
    }

    /**
     * Fetch the children of a section from the database and return a
     * heirarchical array such that it can be passed to a list style.
     *
     * @param int $id
     *  the id of the section to fetch the children
     * @param int $recursion
     *  When set to true the method is executed recursively and a heiarchical
     *  array is produced. When set to false the method is only executing once
     *  and, hence, returns a only items from one hierarchy level.
     * @retval array
     *  A prepared hierarchical array of section items such that it can
     *  be passed to a list style.
     */
    private function fetch_section_hierarchy($id, $recursion=true)
    {
        $db_sections = $this->db->fetch_section_children($id);
        return $this->prepare_section_list($db_sections, $recursion);
    }

    /**
     * Fetch all fields that are associated to the style of the specified
     * section.
     *
     * @param int $id
     *  The id of the section the field is part of.
     * @retval array
     *  An array of database items.
     */
    private function fetch_style_fields_by_section_id($id)
    {
<<<<<<< HEAD
        $sql = "SELECT f.id, f.display, sf.hidden, f.name, ft.name AS type,
=======
        $sql = "SELECT f.id, f.display, f.`name`, ft.`name` AS `type`,
>>>>>>> e971dea3
            sf.default_value, sf.help
            FROM sections AS s
            LEFT JOIN styles AS st ON st.id = s.id_styles
            LEFT JOIN styles_fields AS sf ON sf.id_styles = st.id
            LEFT JOIN fields AS f ON f.id = sf.id_fields
            LEFT JOIN fieldType AS ft ON ft.id = f.id_type
            WHERE s.id = :id AND sf.disabled = 0
            ORDER BY ft.position, f.display, f.`name`";
        return $this->db->query_db($sql, array(":id" => $id));
    }

    /**
     * Return the index of an item, given its id.
     *
     * @param int $id
     *  The id of the item to be found.
     * @param array $items
     *  The array to search for the item with the id in question.
     * @retval int
     *  The index of the item with the goven id or -1 if the item was not found.
     */
    private function get_item_index($id, $items)
    {
        for($idx = 0; $idx < count($items); $idx++)
            if($items[$idx]['id'] == $id)
                return $idx;
        return -1;
    }

    /**
     * Generate and return the url of a list item.
     *
     * @param int $pid
     *  The page id.
     * @param int $sid
     *  The root section id or the active section id if no root section is
     *  available.
     * @param int $ssid
     *  The active section id.
     * @return string
     *  The generated url.
     */
    private function get_item_url($pid, $sid=null, $ssid=null)
    {
        if($sid == $ssid) $ssid = null;
        return $this->router->generate("cmsSelect",
            array("pid" => $pid, "sid" => $sid, "ssid" => $ssid));
    }

    /**
     * Get the current last position of a list of children.
     *
     * @param array $sections
     *  The list of sections where the last position computed.
     * @retval int
     *  The last position number from the database or 0 if the list is empty.
     */
    private function get_last_position($sections)
    {
        $count = count($sections);
        if($count > 0)
            return intval($sections[$count-1]['position']) + 10;
        else
            return 0;
    }

    /**
     * Prepare an array with the root page items such that it can be passed to a
     * list style.
     *
     * @param array $items
     *  The page items as they are returned from the db query.
     * @retval array
     *  A prepared array such that it can be passed to a list style.
     */
    private function prepare_page_list_root($items)
    {
        $res = array();
        foreach($items as $item)
        {
            if($item['parent'] != "") continue;
            $id = intval($item["id"]);
            if(!$this->has_access($this->mode, $id))
                continue;
            $url = $this->get_item_url($id);
            array_push($res, $this->add_list_item($id, $item['keyword'], array(),
                $url));
        }
        return $res;
    }

    /**
     * Prepare an array with section items such that it can be passed to a list
     * style.
     *
     * @param array $items
     *  The section items as they are returned from the db query.
     * @param int $recursion
     *  When set to true the method is executed recursively and a heiarchical
     *  array is produced. When set to false the method is only executing once
     *  and, hence, returns a only items from one hierarchy level.
     * @retval array
     */
    private function prepare_section_list($items, $recursion = true)
    {
        $res = array();
        foreach($items as $item)
        {
            $id = intval($item['id']);
            if($recursion)
                $children = $this->fetch_section_hierarchy($id);
            else
                $children = array();
            $id_root = $this->id_root_section;
            $id_child = $id;
            if($this->page_info['id_navigation_section'] == null)
            {
                $id_root = $id;
                $id_child = null;
            }
            $res[] = $this->add_list_item($id,
                $item['name'], $children,
                $this->get_item_url($this->id_page, $id_root, $id_child));
        }
        return $res;
    }

    /**
     * Fetch all sections where the user has select access and add them to the
     * corresponding private property. The access rights of sections are
     * inherited from the pages.
     */
    private function set_all_accessible_sections()
    {
        $sql = "SELECT s.id, s.`name`, s.id_styles,
            COALESCE(ps.id_pages, psn.id_pages) AS pid
            FROM sections AS s
            LEFT JOIN pages_sections AS ps ON ps.id_sections = s.id
            LEFT JOIN sections_navigation AS psn ON psn.child = s.id
            LEFT JOIN pages AS pp ON pp.id = ps.id_pages
            LEFT JOIN pages AS pn ON pn.id = psn.id_pages
            WHERE (pp.id_type = 3 OR pn.id_type = 3)
            AND (ps.id_pages IS NOT NULL OR psn.id_pages IS NOT NULL)";
        $root_sections = $this->db->query_db($sql);
        foreach($root_sections as $section)
        {
            if(!$this->acl->has_access_select($_SESSION['id_user'],
                    $section['pid']))
                continue;
            $id = intval($section['id']);
            $this->all_accessible_sections[$id] = $this->add_list_item(
                array($id, intval($section['id_styles'])), $section['name'],
                array(), "");
            $this->set_section_children($id);
        }
        $name = array();
        foreach($this->all_accessible_sections as $key => $row)
            $name[$key] = $row['title'];
        array_multisort($name, SORT_ASC, $this->all_accessible_sections);
    }

    /**
     * Fetch all reference sections where the user has select access and add them to the
     * corresponding private property. The access rights of sections are
     * inherited from the pages.
     */
    private function set_all_reference_sections()
    {
        $sql = "SELECT s.id, s.name, s.id_styles,
        COALESCE(ps.id_pages, psn.id_pages) AS pid
        FROM sections AS s
        INNER JOIN styles st on(s.id_styles = st.id)
        LEFT JOIN pages_sections AS ps ON ps.id_sections = s.id
        LEFT JOIN sections_navigation AS psn ON psn.child = s.id
        LEFT JOIN pages AS pp ON pp.id = ps.id_pages
        LEFT JOIN pages AS pn ON pn.id = psn.id_pages
        WHERE st.name = 'refContainer' ";
        $root_sections = $this->db->query_db($sql);
        foreach($root_sections as $section)
        {
            // if(!$this->acl->has_access_select($_SESSION['id_user'],
            //         $section['pid']))
            //     continue;
            $id = intval($section['id']);
            $this->all_reference_sections[$id] = $this->add_list_item(
                array($id, intval($section['id_styles'])), $section['name'],
                array(), "");
            $this->set_section_children($id);
        }
        $name = array();
        foreach($this->all_reference_sections as $key => $row)
            $name[$key] = $row['title'];
        array_multisort($name, SORT_ASC, $this->all_reference_sections);
    }

    /**
     * Sets the default acl rights for the newly created page.
     *
     * @param int $pid
     *  The id of the page.
     * @param bool $is_open
     *  If set select access to the guest user is granted.
     */
    private function set_new_page_acl($pid, $is_open = false)
    {
        $this->acl->grant_access_levels(ADMIN_GROUP_ID, $pid, 4, true);
        $this->acl->grant_access_levels(EXPERIMENTER_GROUP_ID, $pid, 1, true);
        $this->acl->grant_access_levels(SUBJECT_GROUP_ID, $pid, 1, true);
        $this->acl->grant_access_levels($_SESSION['id_user'], $pid, 4, false);
        //TO DO grant access to creator
        if($is_open)
            $this->acl->grant_access_levels(GUEST_USER_ID, $pid, 1, false);
    }

    /**
     * Fetch all children of accessible sections and add them to the
     * corresponding private property.
     *
     * @param int $id
     *  The id of the section to fetch the children from.
     */
    private function set_section_children($id)
    {
        $children = $this->db->fetch_section_children($id);
        foreach($children as $child)
        {
            $id_child = intval($child['id']);
            $this->all_accessible_sections[$id_child] = $this->add_list_item(
                array($id_child, intval($child['id_styles'])),
                $child['name'], array(), "");
            $this->set_section_children($id_child);
        }
    }

    /**
     * Recursive function to add the current page or section item and all its
     * parents to the section path.
     *
     * @param array $items
     *  A hierarchical array of page or section items (see
     *  CmsModel:add_list_item).
     * @param int $id
     *  The id of the page or section to search for.
     * @retval bool
     *  True if the item was found in the list of children of a parent item,
     *  false otherwise.
     */
    private function set_section_path($items, $id)
    {
        foreach($items as $item)
        {
            if($item["id"] == $id
                || $this->set_section_path($item['children'], $id))
            {
                $this->section_path[] = $item;
                return true;
            }
        }
        return false;
    }

    /**
     * Recursive function to add the current page and all parent pages to the
     * section path.
     *
     * @param array $pages
     *  A hierarchical array of pages.
     * @retval bool
     *  True if the item was found in the list of children of a parent item,
     *  false otherwise.
     */
    private function set_section_path_pages($pages)
    {
        foreach($pages as $page)
        {
            if($page["id"] == $this->id_page
                || $this->set_section_path_pages($page['children']))
            {
                $this->section_path[] = $page;
                return true;
            }
        }
        return false;
    }

    /**
     * Recursive function to add the current and all parent navigation sections
     * to the section path.
     *
     * @param array $sections
     *  A hierarchical array of sections.
     * @retval bool
     *  True if the item was found in the list of children of a parent item,
     *  false otherwise.
     */
    private function set_section_path_nav($sections)
    {
        foreach($sections as $section)
        {
            if($section["id"] == $this->id_root_section
                || $this->set_section_path_nav($section['children']))
            {
                $this->section_path[] = $section;
                return true;
            }
        }
        return false;
    }

    /**
     * Recursive function to add the current and all parent sections to the
     * section path.
     *
     * @param array $sections
     *  A hierarchical array of sections.
     * @retval bool
     *  True if the item was found in the list of children of a parent item,
     *  false otherwise.
     */
    private function set_section_path_sections($sections)
    {
        foreach($sections as $section)
        {
            print_r($section);
            if($section["id"] == $this->id_section
                || $this->set_section_path_sections($section['children']))
            {
                $this->section_path[] = $section;
                return true;
            }
        }
        return false;
    }

    /**
     * Update the navigation order of a navigation section or page.
     *
     * @param int $id
     *  The parent section id (in case of a navigation page this is the field
     *  id_navigation_section).
     * @param array $order
     *  An indexed list of values where the index is the current position and
     *  the value the new poition number.
     * @retval bool
     *  True if the update operation is successful, false otherwise.
     */
    private function update_nav_order_db($id, $order)
    {
        if($order == "") return null;
        $orders = explode(',', $order);
        $children = $this->db->fetch_nav_children($id);
        $res = true;
        foreach($children as $index => $child)
        {
            $res &= $this->db->update_by_ids("sections_navigation",
                array("position" => $orders[$index]),
                array("parent" => $id, "child" => $child['id'])
            );
        }
        return $res;
    }

    /**
     * Update the order of the children of a page.
     *
     * @param int $id
     *  The id of the parent page.
     * @param array $order
     *  An indexed list of values where the index is the current position and
     *  the value the new poition number.
     * @retval bool
     *  True if the update operation is successful, false otherwise.
     */
    private function update_page_children_order_db($id, $order)
    {
        if($order == "") return null;
        $orders = explode(',', $order);
        $children = $this->db->fetch_page_sections_by_id($id);
        $res = true;
        foreach($children as $index => $child)
        {
            $res &= $this->db->update_by_ids("pages_sections",
                array("position" => $orders[$index]),
                array("id_pages" => $id, "id_sections" => $child['id'])
            );
        }
        return $res;
    }

    /**
     * Update a page field of the current page.
     *
     * @param int $id
     *  The id of the field to update.
     * @param int $id_language
     *  The id of the language of the field.
     * @param string $content
     *  The new content.
     * @retval bool
     *  True if the update operation is successful, false otherwise.
     */
    private function update_page_fields_db($id, $id_language, $content)
    {
        $update = array(
            "content" => $content
        );
        $insert = array(
            "content" => $content,
            "id_fields" => $id,
            "id_languages" => $id_language,
            "id_pages" => $this->id_page
        );
        return $this->db->insert("pages_fields_translation", $insert, $update);
    }

    /**
     * Update the order of the children of a section.
     *
     * @param int $id
     *  The id of the parent section.
     * @param array $order
     *  An indexed list of values where the index is the current position and
     *  the value the new poition number.
     * @retval bool
     *  True if the update operation is successful, false otherwise.
     */
    private function update_section_children_order_db($id, $order)
    {
        if($order == "") return null;
        $orders = explode(',', $order);
        $children = $this->db->fetch_section_children($id);
        $res = true;
        foreach($children as $index => $child)
        {
            $res &= $this->db->update_by_ids("sections_hierarchy",
                array("position" => $orders[$index]),
                array("parent" => $id, "child" => $child['id'])
            );
        }
        return $res;
    }

    /* Public Methods *********************************************************/

    /**
     * Checks whether the current user is allowed to delete pages.
     *
     * @retval bool
     *  True if the current user can delete pages, false otherwise.
     */
    public function can_delete_page()
    {
        return $this->acl->has_access_delete($_SESSION['id_user'],
            $this->db->fetch_page_id_by_keyword("cmsDelete"));
    }

    /**
     * Checks whether the current user is allowed to delete sections.
     *
     * @retval bool
     *  True if the current user can delete sections, false otherwise.
     */
    public function can_delete_section()
    {
        $style_group = $this->get_style_group($this->get_active_section_id());
        return $style_group['id'] != STYLE_GROUP_INTERN_ID;
    }

    /**
     * Checks whether the current user is allowed to create new child pages.
     *
     * @retval bool
     *  True if the current user can create new child pages, false otherwise.
     */
    public function can_create_new_child_page()
    {
        return ($this->can_create_new_page()
            && $this->get_active_section_id() == null
            && $this->page_info['parent'] == null
            && ($this->page_info['id_type'] == EXPERIMENT_PAGE_ID
                || $this->page_info['id_type'] == OPEN_PAGE_ID));
    }

    /**
     * Checks whether the current user is allowed to create new pages.
     *
     * @retval bool
     *  True if the current user can create new pages, false otherwise.
     */
    public function can_create_new_page()
    {
        return $this->acl->has_access_insert($_SESSION['id_user'],
            $this->db->fetch_page_id_by_keyword("cmsInsert"));
    }

    /**
     * Checks whether the current user is allowed to import sections.
     *
     * @retval bool
     *  True if the current user can import sections, false otherwise.
     */
    public function can_import_section()
    {
        return $this->acl->has_access_insert($_SESSION['id_user'],
            $this->db->fetch_page_id_by_keyword("cmsImport"));
    }

    /**
     * Checks whether the current user is allowed to export sections.
     *
     * @retval bool
     *  True if the current user can export sections, false otherwise.
     */
    public function can_export_section()
    {
        return $this->id_root_section > 0 && $this->acl->has_access_select($_SESSION['id_user'],
            $this->db->fetch_page_id_by_keyword("cmsExport"));
    }

    /**
     * Inserts a new page to the bd and sets the basic access rights.
     *
     * @param string $keyword
     *  The unique keyword of the page
     * @param string $url
     *  The url pattern of the page
     * @param string $protocol
     *  The pipe-delimited string of protocols
     * @param int $action
     *  Indigates the page action or whether the page is a navigation page.
     * @param string $position
     *  The position string if the new page should appear in the navbar, null
     *  otherwise.
     * @param bool $is_headless
     *  If set to true the page has no header or footer. If set to false the
     *  page is rendered with header and footer.
     * @param bool $is_open
     *  If set to true the page is accessible by anyone. If set to false a login
     *  is required.
     * @param int $parent
     *  The id of the parent page or null if a root page is created.
     * @param int $id_pageAccessTypes
     *  Page type access. It could be mobile, web or mobile_web
     * @retval int
     *  The id of the created page.
     */
    public function create_new_page($keyword, $url, $protocol, $action,
        $position, $is_headless, $is_open, $parent, $id_pageAccessTypes)
    {
        $nav_id = null;
        $page_type = $is_open ? OPEN_PAGE_ID : EXPERIMENT_PAGE_ID;
        if($action == 4)
        {
            $action = 3;
            $nav_id = $this->create_new_navigation_section($keyword);
        }
        $pid = $this->db->insert("pages", array(
            "keyword" => $keyword,
            "url" => $url,
            "protocol" => $protocol,
            "id_navigation_section" => $nav_id,
            "id_actions" => $action,
            "id_type" => $page_type,
            "nav_position" => $position ? 999 : null,
            "parent" => $parent,
            "is_headless" => $is_headless ? 1 : 0,
            "id_pageAccessTypes" => $id_pageAccessTypes
        ));
        $this->set_new_page_acl($pid, $is_open);
        if($position)
            $this->update_page_order($position, $parent);
        return $pid;
    }

    /**
     * Permanently delete a page from the db.
     *
     * @param int $pid
     *  The id of the page to delete.
     * @retval bool
     *  True if the process was successful, false otherwise.
     */
    public function delete_page($pid)
    {
        $res = true;
        $info = $this->get_page_info($pid);
        if($info['id_navigation_section'] != null)
            $res = $this->delete_section($info['id_navigation_section']);
        if($res)
            return $this->db->remove_by_fk("pages", "id", $pid);
        return false;
    }

    /**
     * Permanently delete a section from the db.
     *
     * @param int $sid
     *  The id of the section to delete.
     * @retval bool
     *  True if the process was successful, false otherwise.
     */
    public function delete_section($sid)
    {
        return $this->db->remove_by_fk("sections", "id", $sid);
    }

    /**
     * Returns an array of all section that are accessible by the current user.
     *
     * @retval array
     *  a list of key => value pairs where the key is the id of a section and
     *  the value a list item (see CmsModel::add_list_item).
     */
    public function get_accessible_sections()
    {
        return $this->all_accessible_sections;
    }

    /**
     * Returns an array of all reference section that are accessible by the current user.
     *
     * @retval array
     *  a list of key => value pairs where the key is the id of a section and
     *  the value a list item (see CmsModel::add_list_item).
     */
    public function get_reference_sections()
    {
        return $this->all_reference_sections;
    }

    /**
     * Gets the currently active page id.
     *
     * @retval int
     *  The currently active page id.
     */
    public function get_active_page_id()
    {
        return $this->id_page;
    }

    /**
     * Gets the currently active root section id.
     *
     * @retval int
     *  The currently active root section id or null if there is no root
     *  section.
     */
    public function get_active_root_section_id()
    {
        if($this->page_info['id_navigation_section'] != null)
            return $this->id_root_section;
        return null;
    }

    /**
     * Gets the currently active section id.
     *
     * @retval int
     *  The currently active section id.
     */
    public function get_active_section_id()
    {
        if($this->id_section != null)
            return $this->id_section;
        else if($this->id_root_section != null)
            return $this->id_root_section;
        else
            return null;
    }

    /**
     * Getter function for the cms page id.
     *
     * @retval number
     *  The ID of the cms page
     */
    public function get_cms_page_id()
    {
        return $this->id_cms_page;
    }

    /**
     * Prepare and return an  array with the current url parameters.
     *
     * @retval array
     *  An array with the keys:
     *   'pid':     The current page id.
     *   'sid':     The current root session id or the curren session id.
     *   'ssid':    The current session id.
     */
    public function get_current_url_params()
    {
        return array(
            "pid" => $this->id_page,
            "sid" => $this->id_root_section,
            "ssid" => $this->id_section,
            "did" => $this->id_delete,
            "mode" => $this->update_mode,
            "type" => $this->relation,
        );
    }

    /**
     * Get the id of the section to be removed.
     *
     * @retval string
     *  The id of section to be removed.
     */
    public function get_delete_id()
    {
        return $this->id_delete;
    }

    /**
     * Fetch information about a style field from the database.
     *
     * @param string $name
     *  The name of the field.
     * @retval array
     *  The db reuslt array with the following keys:
     *   'id':      The id of the field.
     *   'type':    The type of the field.
     */
    public function get_field_info($name)
    {
        $sql = "SELECT f.id AS id, t.`name` AS type FROM fieldType AS t
            LEFT JOIN fields AS f on t.id = f.id_type
            WHERE f.`name` = :name";
        $info = $this->db->query_db_first($sql, array(":name" => $name));
        return $info;
    }

    /**
     * Fetch language information from the database.
     *
     * @param int $id
     *  The id of the language to fetch.
     * @retval array
     *  The db array with the following keys:
     *   - 'id':          The id of the fetched language.
     *   - 'locale':      The language short notation.
     *   - 'language':    The language long notation.
     */
    public function get_language($id)
    {
        return $this->db->select_by_uid("languages", $id);
    }

    /**
     * Get the current page acl mode.
     *
     * @retval string
     *  The current page acl mode.
     */
    public function get_mode()
    {
        return $this->mode;
    }

    /**
     * Fetch navigation sections from the database and return a heirarchical
     * array such that it can be passed to a list style. If the current page
     * is NOT a navigation page, return an empty array.
     *
     * @retval array
     *  A prepared hierarchical array of section items such that it can
     *  be passed to a list style.
     */
    public function get_navigation_hierarchy()
    {
        return $this->navigation_hierarchy;
    }

    /**
     * Get a hierarchical array of page items.
     *
     * @retval array
     *  A prepared hierarchical array of page items such that it can be passed
     *  to a list style (see CmsModel::add_list_item).
     */
    public function get_pages()
    {
        return $this->page_hierarchy;
    }

    /**
     * Fetch all non-internal root pages from the db which are shown in the
     * header.
     *
     * @param int $parent
     *  The id of the parent page or null to get root pages.
     * @return array
     *  An array of page items with the following keys:
     *   'id'       The id of the page.
     *   'title'    The keyword of the page.
     */
    public function get_pages_header($parent = null)
    {
        $parent_clause = $parent ? "AND parent = :pid" : "AND parent is NULL";
        $sql = "SELECT id, keyword AS title FROM pages
            WHERE nav_position IS NOT NULL AND id_type <> 1
            $parent_clause
            ORDER BY nav_position";
        return $this->db->query_db($sql, array(":pid" => $parent));
    }

    /**
     * Return the page info array.
     *
     * @retval array
     *  The page info array with key => value pairs.
     */
    public function get_page_info()
    {
        return $this->page_info;
    }

    /**
     * Get an array of page properties. Page properties include the page title
     * and the list of associated sections and navigation sections. If multiple
     * languages are available, the title property is replicated for each
     * language.
     *
     * @retval array
     *  An array of fields where each field is defined in see
     *  CmsModel::add_property_item
     */
    public function get_page_properties()
    {
        $res = array();
        $page_title = $this->fetch_page_field_languages($this->id_page,
            LABEL_FIELD_ID);
        foreach($page_title as $content)
        {
            $res[] = $this->add_property_item(
                LABEL_FIELD_ID,
                intval($content['id_language']),
                MALE_GENDER_ID,
                "title",
                "The title of the page. This field is used as\n - HTML title of the page\n - Menu name in the header",
                $content['locale'],
                "text",
                "page_field",
                $content['content'],
                ""
            );
        }

        /** IT SHOULD BE REWORKED *************************************************************************************************************************************** */
        $page_title = $this->fetch_page_field_languages($this->id_page,
            TYPE_INPUT_FIELD_ID);
        foreach($page_title as $content)
        {
            $res[] = $this->add_property_item(
                TYPE_INPUT_FIELD_ID,
                intval($content['id_language']),
                MALE_GENDER_ID,
                "icon",
                "The icon which will be used for menus. For mobile icons use prefix `mobile-`",
                $content['locale'],
                "text",
                "page_field",
                $content['content'],
                ""
            );
        }
        /** END IT SHOULD BE REWORKED *************************************************************************************************************************************** */

        $fields = $this->fetch_page_fields($this->id_page);
        foreach($fields as $field)
        {
            $relation = "page_field";
            $id = intval($field['id']);
            if($field['display'] == '1')
            {
                $contents = $this->fetch_page_field_languages(
                    $this->id_page, $id);
            }
            else
                $contents = $this->fetch_page_field_independent($this->id_page,
                    $id);
            foreach($contents as $content)
            {
                $res[] = $this->add_property_item(
                    $id,
                    intval($content['id_language']),
                    MALE_GENDER_ID,
                    $field['name'],
                    $field['help'],
                    $content['locale'],
                    $field['type'],
                    "page_field",
                    ($content['content'] == "") ? $field['default_value'] : $content['content'],
                    ""
                );
            }
        }
        if($this->is_navigation())
        {
            // add navigation section fields
            $section_fields = $this->get_section_properties(
                    $this->page_info['id_navigation_section']);
            foreach($section_fields as $section_field)
                $res[] = $section_field;
        }
        if($this->page_info['action'] === "sections")
            $res[] = $this->add_property_item(
                null,
                ALL_LANGUAGE_ID,
                MALE_GENDER_ID,
                "sections",
                "",
                "",
                "style-list",
                "page_children",
                $this->page_sections_static,
                ""
            );
        if($this->is_navigation())
            $res[] = $this->add_property_item(
                null,
                ALL_LANGUAGE_ID,
                MALE_GENDER_ID,
                "navigation",
                "",
                "",
                "style-list",
                "page_nav",
                $this->fetch_navigation_items(
                    $this->page_info['id_navigation_section'], false),
                ""
            );
        return $res;
    }

    /**
     * Fetch all sections associated to a page from the database and return a
     * heirarchical array such that it can be passed to a list style.
     *
     * @retval array
     *  A prepared hierarchical array of section items such that it can
     *  be passed to a list style (see CmsModel::add_list_item()).
     */
    public function get_page_sections()
    {
        return $this->page_sections;
    }

    /**
     * Return the db relation.
     *
     * @retval string
     *  The db relation string.
     */
    public function get_relation()
    {
        return $this->relation;
    }

    /**
     * Return the section info array.
     *
     * @param int $section_id
     *  The id of a section. If no id is provided the current section id is
     *  used.
     * @retval array
     *  The db result array.
     */
    public function get_section_info($section_id = null)
    {
        if($section_id == null) $section_id = $this->get_active_section_id();
        if($section_id == null) return null;
        return $this->db->fetch_section_info_by_id($section_id);
    }

    /**
     * Get an array of section fields, defined by the style associated to a
     * section. If multiple languages are available, each field is replicated
     * for each language except the 'all' language.
     *
     * @retval array
     *  An array of fields where each field is defined in see
     *  CmsModel::add_property_item
     */
    public function get_section_properties($id_section=null)
    {
        if($id_section == null)
            $id_section = $this->get_active_section_id();
        $res = array();
        $fields = $this->fetch_style_fields_by_section_id($id_section);
        foreach($fields as $field)
        {
            $relation = "section_field";
            $id = intval($field['id']);
            if($field['display'] == '1')
            {
                $contents = $this->fetch_section_field_languages(
                    $id_section, $id);
            }
            else if($field['type'] == "style-list")
            {
                $relation = "section_children";
                $contents = array(array(
                    "id_language" => $id,
                    "id_gender" => MALE_GENDER_ID,
                    "locale" => "",
                    "content" => $this->fetch_section_hierarchy($id_section, false),
                    "gender" => "",
                ));
            }
            else
                $contents = $this->fetch_section_field_independent($id_section,
                    $id);
            foreach($contents as $content)
            {
                $res[] = $this->add_property_item(
                    $id,
                    intval($content['id_language']),
                    intval($content['id_gender']),
                    $field['name'],
                    $field['help'],
                    $content['locale'],
                    $field['type'],
                    $relation,
                    ($content['content'] == "") ? $field['default_value'] : $content['content'],
                    $content['gender'],
                    $field['hidden']
                );
            }
        }
        if($this->is_navigation_root_item())
            $res[] = $this->add_property_item(
                null,
                ALL_LANGUAGE_ID,
                MALE_GENDER_ID,
                "navigation",
                "",
                "",
                "style-list",
                "section_nav",
                $this->fetch_navigation_items($id_section, false),
                ""
            );
        return $res;
    }

    /**
     * Fetch and return the style group given a section id.
     *
     * @param number $id
     *  The id of the section
     * @retval array
     *  An array of style group items where each item has the following keys:
     *   - id:          The id of the style group.
     *   - name:        The name of the style group.
     *   - description: The description of the style group.
     */
    public function get_style_group($id)
    {
        $sql = "SELECT sg.* FROM styleGroup AS sg
            LEFT JOIN styles AS s ON s.id_group = sg.id
            LEFT JOIN sections AS sct ON sct.id_styles = s.id
            WHERE sct.id = :id";
        return $this->db->query_db_first($sql,
            array("id" => $id));
    }

    /**
     * Fetch and return all style groups from the database.
     *
     * @retval array
     *  An array of style group items where each item has the following keys:
     *   - id:          The id of the style group.
     *   - name:        The name of the style group.
     *   - description: The description of the style group.
     */
    public function get_style_groups()
    {
        $sql = "SELECT id, name, description FROM styleGroup
            WHERE id <> 1 ORDER BY position";
        return $this->db->query_db($sql);
    }

    /**
     * Fetch and return styles of a specific group from the database. If no
     * group is id provided, all styles except internal styles are returned.
     *
     * @param int $id_group
     *  The id of a style group.
     * @retval array
     *  The resulting db array where each item has the following keys:
     *   - value:   The id of the style.
     *   - text:    The name of the style.
     */
    public function get_style_list($id_group = null)
    {
        if($id_group == null)
        {
            $id_group = 1;
            $rel = "<>";
        }
        else
            $rel = "=";
        $sql = "SELECT id AS value, name AS text, description FROM styles
            WHERE id_group $rel :id ORDER BY name";
        return $this->db->query_db($sql, array(":id" => $id_group));
    }

    /**
     * Get all section items that build up the section path.
     *
     * @retval array
     *  A non-hiearrchical list of section itmes (see CmsModel::add_list_item).
     */
    public function get_section_path()
    {
        return $this->section_path;
    }

    /**
     * Returns an array of all section that are unassigned to any page and not
     * owned by anybody or ownde by the current user
     *
     * @retval array
     *  A list of section items (see CmsModel::add_list_item).
     */
    public function get_unassigned_sections()
    {
        return $this->all_unassigned_sections;
    }

    /**
     * Check page access rights of the the current user given an ACL mode.
     *
     * @param string $mode
     *  A valid ACL mode.
     * @param int $pid
     *  The page id to check for.
     * @retval bool
     *  True if access is granted, false otherwise.
     */
    public function has_access($mode, $pid)
    {
        $acl_function = "has_access_". $mode;
        if(is_callable(array($this->acl, $acl_function)))
            return $this->acl->$acl_function($_SESSION['id_user'], $pid);
        return false;
    }

    /**
     * Insert a new section into the database.
     *
     * @param string $name
     *  The name of the new section.
     * @param int $id_style
     *  The id of the style associated to the new section.
     * @param string $relation
     *  The database relation to know whether the link targets the navigation
     *  or children list and whether the parent is a page or a section.
     * @retval int
     *  The id of the newly created section or false on failure.
     */
    public function insert_new_section($name, $id_style, $relation)
    {
        $res = true;
        if(!$this->acl->has_access_update($_SESSION['id_user'],
            $this->get_active_page_id())) return false;
        $new_id = $this->db->insert("sections", array(
            "name" => $name,
            "id_styles" => $id_style
        ));
        if(!$new_id) return false;
        $res &= $this->insert_section_link($new_id, $relation);
        if($res) {
            return $new_id;
        }

        return false;
    }

    /**
     * Associate a section to another section, a page, or a navigation list.
     *
     * @param int $id
     *  The id of the section to create the link to.
     * @param string $relation
     *  The database relation to know whether the link targets the navigation
     *  or children list and whether the parent is a page or a section.
     * @retval bool
     *  True if the insert operation is successful, false otherwise.
     */
    public function insert_section_link($id, $relation)
    {
        if(!$this->acl->has_access_update($_SESSION['id_user'],
            $this->get_active_page_id())) return false;
        if($relation == "page_children")
        {
            $sections = $this->db->fetch_page_sections_by_id($this->id_page);
            return $this->db->insert("pages_sections", array(
                "id_pages" => $this->get_active_page_id(),
                "id_sections" => $id,
                "position" => $this->get_last_position($sections)
            ));
        }
        else if($relation == "section_children")
        {
            $sections = $this->db->fetch_section_children(
                $this->get_active_section_id());
            return $this->db->insert("sections_hierarchy", array(
                "parent" => $this->get_active_section_id(),
                "child" => $id,
                "position" => $this->get_last_position($sections)
            ));
        }
        else if($relation == "page_nav" || $relation == "section_nav")
        {
            if($relation == "page_nav")
                $id_parent = $this->page_info["id_navigation_section"];
            else if($relation == "section_nav")
                $id_parent = $this->get_active_section_id();
            $sections = $this->db->fetch_nav_children($id_parent);
            return $this->db->insert("sections_navigation", array(
                "parent" => $id_parent,
                "child" => $id,
                "id_pages" => $this->id_page,
                "position" => $this->get_last_position($sections)
            ));
        }
    }

    /**
     * Checks whether the current page is a navigation page.
     *
     * @retval bool
     *  True if the current page is a navigation page, false otherwise.
     */
    public function is_navigation()
    {
        return ($this->page_info['id_navigation_section'] != null);
    }

    /**
     * Checks whether the current page is an item of a navigation page.
     *
     * @retval bool
     *  True if the current page is an item of a navigation page, false
     *  otherwise.
     */
    public function is_navigation_item()
    {
        return ($this->page_info['id_navigation_section'] != null
            && $this->id_root_section != null);
    }

    /**
     * Checks whether the current page is a main page of a navigation set.
     *
     * @retval bool
     *  True if the current page is the main page of a navigation set, false
     *  otherwise.
     */
    public function is_navigation_main()
    {
        return ($this->page_info['id_navigation_section'] != null
            && $this->id_root_section == null);
    }

    /**
     * Checks whether the current page is an item of a navigation page.
     *
     * @retval bool
     *  True if the current page is an item of a navigation page, false
     *  otherwise.
     */
    public function is_navigation_root_item()
    {
        return ($this->page_info['id_navigation_section'] != null
            && $this->id_root_section != null
            && $this->id_section == null);
    }

    /**
     * Remove a section link.
     *
     * @param int $id_section
     *  The id of the section the link is pointing to.
     * @param string $relation
     *  The database relation to know whether the link targets the navigation
     *  or children list and whether the parent is a page or a section.
     * @retval bool
     *  True if the delete operation is successful, false otherwise.
     */
    public function remove_section_association($id_section, $relation)
    {
        if(!$this->acl->has_access_update($_SESSION['id_user'],
            $this->get_active_page_id())) return false;
        if($relation == "page_children")
            return $this->db->remove_by_ids("pages_sections", array(
                "id_pages" => $this->id_page,
                "id_sections" => $id_section
            ));
        else if($relation == "section_children")
            return $this->db->remove_by_ids("sections_hierarchy", array(
                "parent" => $this->get_active_section_id(),
                "child" => $id_section
            ));
        else if($relation == "page_nav" || $relation == "section_nav")
        {
            if($relation == "page_nav")
                $id_parent = $this->page_info["id_navigation_section"];
            else if($relation == "section_nav")
                $id_parent = $this->get_active_section_id();
            return $this->db->remove_by_ids("sections_navigation", array(
                "parent" => $id_parent,
                "child" => $id_section
            ));
        }
    }

    /**
     * Delete all unassigned sections and their children recursively
     * @retval boolean
     */
    public function delete_all_unassigned_sections()
    {
        try {
            $this->db->begin_transaction();
            $all_unassigned_sections = $this->fetch_unassigned_sections();
            while(count($all_unassigned_sections) > 0){
                // delete all sections with their children
                if($this->delete_unassigned_sections($all_unassigned_sections) === false){
                    $this->db->rollback();
                    return false;    
                }
                $all_unassigned_sections = $this->fetch_unassigned_sections();
            }
            $this->db->commit();
            return true;
        } catch (Exception $e) {
            $this->db->rollback();
            return false;
        }
    }

    /**
     * Delete all unassinged sections without their children, only the sections
     * @param array $all_unassigned_sections all sections, array by ids
     * @retval boolean
     */
    public function delete_unassigned_sections($all_unassigned_sections)
    {        
        foreach ($all_unassigned_sections as $key => $value) {
            if ($this->delete_section($key) === false) {
                return false;
            }
        }
        return true;
    }

    /**
     * Set the current page acl mode.
     *
     * @param string $mode
     *  The page acl mode to set.
     */
    public function set_mode($mode)
    {
        $this->mode = $mode;
    }

    /**
     * Update the database, given the field data from one field.
     *
     * @param int $id
     *  The id of the field to update.
     * @param int $id_language
     *  The id of the language of the field to update.
     * @param int $id_gender
     *  The target gender id of the content.
     * @param string $content
     *  The content of the field to be updated.
     * @param string $relation
     *  The database relation to know whether the link targets the navigation
     *  or children list and whether the parent is a page or a section.
     * @retval bool
     *  True on success, false otherwise.
     */
    public function update_db($id, $id_language, $id_gender, $content, $relation)
    {
        if(!$this->acl->has_access_update($_SESSION['id_user'],
            $this->get_active_page_id())) return false;
        if($relation == "page_field")
            return $this->update_page_fields_db($id, $id_language, $content);
        else if($relation == "section_field")
            return $this->update_section_fields_db($id, $id_language, $id_gender,
                $content);
        else if($relation == "section_children")
            return $this->update_section_children_order_db(
                $this->get_active_section_id(), $content);
        else if($relation == "page_children")
            return $this->update_page_children_order_db(
                $this->id_page, $content);
        else if($relation == "page_nav")
            return $this->update_nav_order_db(
                $this->page_info['id_navigation_section'], $content);
        else if($relation == "section_nav")
            return $this->update_nav_order_db(
                $this->get_active_section_id(), $content);
    }

    /**
     * This function allows to update some model properties only when needed
     * for insert opertaions. This is useful because the model is the same for
     * all mode operations.
     */
    public function update_insert_properties()
    {
        $this->update_page_hierarchy();
        $this->update_page_sections();
        // $this->set_all_accessible_sections();
        $this->set_all_reference_sections();
        $this->all_unassigned_sections = $this->fetch_unassigned_sections();
    }

    /**
     * This function updates the CmsModel::page_sections property.
     */
    public function update_page_sections()
    {
        $this->page_sections_static = $this->fetch_page_sections();
        $this->page_sections_nav = $this->fetch_page_sections_nav();
        $this->page_sections = array_merge($this->page_sections_static,
            $this->page_sections_nav);
    }

    /**
     * This function updates the CmsModel::page_hierarchy property.
     */
    public function update_page_hierarchy()
    {
        $this->page_hierarchy = $this->fetch_page_hierarchy();
    }

    /**
     * Update the order of pages.
     *
     * @param array $order
     *  An indexed list of values where the index is the current position and
     *  the value the new poition number.
     * @param int $id
     *  The id of the parent page. If null order the root pages.
     * @retval bool
     *  True if the update operation is successful, false otherwise.
     */
    public function update_page_order($order, $id = null)
    {
        $children = $this->get_pages_header($id);
        $res = true;
        foreach($children as $index => $child)
        {
            $res &= $this->db->update_by_ids("pages",
                array("nav_position" => $order[$index]),
                array("id" => $child['id'])
            );
        }
        return $res;
    }

    /**
     * This function allows to update some model properties only when needed
     * for select and update opertaions. This allows to update the properties
     * after the controller modified the content.
     */
    public function update_select_properties()
    {
        $this->update_page_hierarchy();
        $this->navigation_hierarchy = $this->fetch_navigation_hierarchy();
        $this->update_page_sections();

        // prepare section path array
        $this->set_section_path($this->page_sections,
            $this->get_active_section_id());
        if($this->is_navigation())
            array_pop($this->section_path);
        $this->set_section_path($this->navigation_hierarchy,
            $this->get_active_root_section_id());
        $this->set_section_path($this->page_hierarchy,
            $this->get_active_page_id());
        $this->section_path = array_reverse($this->section_path);
        $this->section_path[count($this->section_path)-1]["url"] = null;
    }

    /**
     * This function allows to update some model properties only when needed
     * for delete opertaions. This allows to update the properties after the
     * controller modified the content.
     */
    public function update_delete_properties()
    {
        $this->update_page_sections();
        $this->navigation_hierarchy = $this->fetch_navigation_hierarchy();
    }

    public function get_db(){
        return $this->db;
    }

    /**
     * Return a list of group items the user can grant access to the page.The
     * list is prepared such that it can be passed to a select form. 
     * Groups: Admin, therapist and subject are not in the list as they recieve the access by default
     *
     * @retval array
     *  An array of group items where each item has the following keys:
     *   'value':   The id of the group.
     *   'text':    The name of the group.
     */
    public function get_groups_grant_access_to_page($uid)
    {
        $groups = array();
        $sql = "SELECT g.id AS value, g.`name` AS text FROM `groups` AS g
            LEFT JOIN users_groups AS ug ON ug.id_groups = g.id AND ug.id_users = :uid
            WHERE ug.id_users IS NULL
            ORDER BY g.`name`";
        $groups_db = $this->db->query_db($sql, array(":uid" => $uid));
        foreach ($groups_db as $group) {
                $groups[] = $group;
        }
        return $groups;
    }

    /**
     * Update a field of the current section.
     *
     * @param int $id
     *  The id of the field to update.
     * @param int $id_language
     *  The id of the language of the field.
     * @param int $id_gender
     *  The id of the target gender of the field.
     * @param string $content
     *  The new content.
     * @retval bool
     *  True if the update operation is successful, false otherwise.
     */
    public function update_section_fields_db($id, $id_language, $id_gender,
        $content, $id_section = null)
    {
        if($id_section === null)
            $id_section = $this->get_active_section_id();
        if($id_section == null && $this->is_navigation())
            $id_section = $this->page_info['id_navigation_section'];
        $update = array(
            "content" => $content
        );
        $insert = array(
            "content" => $content,
            "id_fields" => $id,
            "id_languages" => $id_language,
            "id_sections" => $id_section,
            "id_genders" => $id_gender,
        );
        return $this->db->insert("sections_fields_translation", $insert, $update);
    }
}
?><|MERGE_RESOLUTION|>--- conflicted
+++ resolved
@@ -580,11 +580,7 @@
      */
     private function fetch_style_fields_by_section_id($id)
     {
-<<<<<<< HEAD
-        $sql = "SELECT f.id, f.display, sf.hidden, f.name, ft.name AS type,
-=======
-        $sql = "SELECT f.id, f.display, f.`name`, ft.`name` AS `type`,
->>>>>>> e971dea3
+        $sql = "SELECT f.id, f.display, sf.hidden, f.`name`, ft.`name` AS `type`,
             sf.default_value, sf.help
             FROM sections AS s
             LEFT JOIN styles AS st ON st.id = s.id_styles
