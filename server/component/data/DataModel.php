--- conflicted
+++ resolved
@@ -56,17 +56,8 @@
             "url" => $_SERVER['REQUEST_URI'],
             "id_type" => 2,
         ));
-<<<<<<< HEAD
         $sql = 'SELECT type, id AS form_id, orig_name AS form_name, form_id_plus_type AS form
                 FROM view_data_tables';
-=======
-        $sql = 'select cast(s.id as unsigned) as form_id, ifnull(sft_if.content, s.`name`) as form_name 
-                from sections s
-                inner join view_styles st on (s.id_styles = st.style_id)
-                LEFT JOIN sections_fields_translation AS sft_if ON sft_if.id_sections = s.id AND sft_if.id_fields = 57
-                where style_group = "Form" and style_type = "component" and style_name <> "showUserInput"
-                order by form_name';
->>>>>>> e971dea3
         return $this->db->query_db($sql);
     }
 
