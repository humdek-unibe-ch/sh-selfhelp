--- conflicted
+++ resolved
@@ -80,8 +80,6 @@
     }
 
     /**
-<<<<<<< HEAD
-=======
      * get user groups from the database.
      *
      *  @retval array
@@ -98,7 +96,6 @@
     }
 
     /**
->>>>>>> e971dea3
      * get time intervals from 0 to 60
      *
      *  @retval array
