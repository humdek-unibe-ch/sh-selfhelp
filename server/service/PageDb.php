<?php
/* This Source Code Form is subject to the terms of the Mozilla Public
 * License, v. 2.0. If a copy of the MPL was not distributed with this
 * file, You can obtain one at https://mozilla.org/MPL/2.0/. */
?>
<?php
require_once __DIR__ . '/BaseDb.php';

/**
 * Class to handle the communication with the DB
 *
 * @author moiri
 */
class PageDb extends BaseDb
{
    /**
     * Caching page properties to reduce DB requests.
     */
    private $pages = array();

    /**
     * Caching page keyword ID maps to reduce DB requests.
     */
    private $page_keywords = array();

    /**
     * Caching page ID keyword maps to reduce DB requests.
     */
    private $page_ids = array();

    /**
     * Caching extended page properties to reduce DB requests.
     */
    private $pages_info = array();

    /* Constructors ***********************************************************/

    /**
     * Open a connection to a mysql database
     *
     * @param string $server
     *  Address of the server.
     * @param string $dbname
     *  Name of the database.
     * @param string $username
     *  The username of the database user.
     * @param string $password
     *  The password of the database user.
     */
    function __construct($server, $dbname, $username, $password ) {
        parent::__construct( $server, $dbname, $username, $password );
    }

    /* Public Methods *********************************************************/

    /**
     * Get the title of a page by providing a link keyword.
     *
     * @param string $keyword
     *  A link keyword, used to identify router paths.
     * @retval string
     *  Either the title of the page or the string "Unknown" if the title could
     *  not be found.
     */
    public function get_link_title($keyword)
    {
        $info = $this->fetch_page_info($keyword);
        return $info['title'];
    }

    /**
     * Get the locale condition to fetch the correct language.
     *
     * @retval string
     *  A valid mysql condition string.
     */
    public function get_locale_condition()
    {
        return "(l.locale = '".$_SESSION['language']."' OR l.locale = 'all')";
    }

    /**
     * Fetch all pages that are not internal.
     *
     * @retval array
     *  The db result array.
     */
    public function fetch_accessible_pages()
    {
        $sql = "SELECT p.id, p.keyword, p.url, p.parent, a.`name` AS `action`
            FROM pages AS p
            LEFT JOIN actions AS a ON p.id_actions = a.id
            WHERE p.id_type != :type
            ORDER BY p.keyword";
        return $this->query_db($sql, array('type' => INTERNAL_PAGE_ID));
    }

    /**
     * Fetch the id of a field given the nam eof the field
     *
     * @param string $name
     * @retval mixed
     *  The id of the filed or false on failure
     */
    public function fetch_field_id_by_name($name)
    {
        $sql = "SELECT id FROM fields WHERE name = :name";
        $res = $this->query_db_first($sql, array('name' => $name));
        if(!$res) return false;
        return $res['id'];
    }

    /**
     * Fetch the page id from the database, given a page keyword.
     *
     * @param int $keyword
     *  The page keyword.
     * @retval int
     *  The id of the page.
     */
    public function fetch_page_id_by_keyword($keyword)
    {
        if(!array_key_exists($keyword, $this->page_ids)) {
            $sql = "SELECT p.id FROM pages AS p WHERE keyword=:keyword";
            $id = $this->query_db_first($sql, array(":keyword" => $keyword));
            $this->page_ids[$keyword] = intval($id['id']);
        }
        return $this->page_ids[$keyword];
    }

    /**
     * Fetch the page keyword from the database, given a page id.
     *
     * @param int $id
     *  The page id.
     * @retval string
     *  The keyword of the page.
     */
    public function fetch_page_keyword_by_id($id)
    {
        if(!array_key_exists($id, $this->page_keywords)) {
            $sql = "SELECT p.keyword FROM pages AS p WHERE id=:id";
            $keyword = $this->query_db_first($sql, array(":id" => $id));
            $this->page_keywords[$id] = $keyword['keyword'];
        }
        return $this->page_keywords[$id];
    }

    /**
     * Fetch the page  given a page id.
     *
     * @param int $id
     *  The page id.
     * @retval array
     *  The page columns.
     */
    public function fetch_page_by_id($id)
    {
        if(!array_key_exists($id, $this->pages)) {
            $sql = "SELECT p.* FROM pages AS p WHERE id=:id";
            $page = $this->query_db_first($sql, array(":id" => $id));
            $this->pages[$id] = $page;
        }
        return $this->pages[$id];
    }

    /**
     * Fetch the main page information from the database, given a page id.
     *
     * @param int $id
     *  The page id.
     * @retval array
     *  The db result array.
     */
    public function fetch_page_info_by_id($id)
    {
        $keyword = $this->fetch_page_keyword_by_id($id);
        return $this->fetch_page_info($keyword);
    }

    /**
     * Fetch the main section information from the database, given a section id.
     *
     * @param int $id
     *  The section id.
     * @retval array
     *  The db result array.
     */
    public function fetch_section_info_by_id($id)
    {
        $sql = "SELECT s.id, s.`name`, s.id_styles, st.`name` AS style
            FROM sections AS s
            LEFT JOIN styles AS st ON st.id = s.id_styles
            WHERE s.id = :id";
        return $this->query_db_first($sql, array(":id" => $id));
    }

    /**
     * Fetch the main page information from the database.
     *
     * @param string $keyword
     *  The keyword identifying the page.
     * @retval array
     *  The db result array.
     */
    public function fetch_page_info($keyword)
    {
        if(array_key_exists($keyword, $this->pages_info))
            return $this->pages_info[$keyword];

        $page_info = array(
            "title" => "unknown",
            "keyword" => $keyword,
            "action" => "unknown",
            "access_level" => "select",
            "url" => "",
            "id" => 0,
            "id_navigation_section" => null,
            "parent" => null,
            "id_type" => 1,
            "protocol" => "",
            "is_headless" => false,
        );
        $sql = "SELECT p.id, p.keyword, p.url, p.id_navigation_section,
<<<<<<< HEAD
            p.protocol, a.name AS action, parent, is_headless, id_type, id_pageAccessTypes
=======
            p.protocol, a.`name` AS action, parent, is_headless, id_type
>>>>>>> e971dea3
            FROM pages AS p
            LEFT JOIN actions AS a ON a.id = p.id_actions
            WHERE keyword=:keyword";
        $info = $this->query_db_first($sql, array(":keyword" => $keyword));
        if($info)
        {
            $page_info["url"] = $info["url"];
            $page_info["id_type"] = intval($info["id_type"]);
            $page_info["id_pageAccessTypes"] = intval($info["id_pageAccessTypes"]);
            $page_info["parent"] = $info["parent"];
            $page_info["id"] = intval($info["id"]);
            $page_info["action"] = $info["action"];
            $page_info["protocol"] = $info["protocol"];
            $page_info["id_navigation_section"] = intval($info["id_navigation_section"]);
            $page_info["is_headless"] = ($info['is_headless'] == '1') ? true : false;
            $protocols = explode("|", $info["protocol"]);
            if(in_array("DELETE", $protocols)) $page_info["access_level"] = "delete";
            else if(in_array("PATCH", $protocols)) $page_info["access_level"] = "update";
            else if(in_array("PUT", $protocols)) $page_info["access_level"] = "insert";
            $locale_cond = $this->get_locale_condition();
            $sql = "SELECT pft.content AS title
                FROM pages_fields_translation AS pft
                LEFT JOIN languages AS l ON l.id = pft.id_languages
                LEFT JOIN fields AS f ON f.id = pft.id_fields
                WHERE pft.id_pages = :id AND $locale_cond AND f.`name` = 'label'";
            $info = $this->query_db_first($sql,
                array(":id" => $page_info["id"]));
            if($info)
                $page_info["title"] = $info["title"];
        }
        $this->pages_info[$keyword] = $page_info;
        return $page_info;
    }

    /**
     * Fetch all children of a section in the navigation hierarchy.
     *
     * @param int $id
     *  The section id.
     * @retval array
     *  The db result array.
     */
    public function fetch_nav_children($id)
    {
        $sql = "SELECT sn.child AS id, s.`name`, sn.position
            FROM sections_navigation AS sn
            LEFT JOIN sections AS s ON sn.child = s.id
            WHERE sn.parent = :id
            ORDER BY sn.position";
        return $this->query_db($sql, array(":id" => $id));
    }

    /**
     * Fetch all section ids that are associated to a page, given a page id.
     *
     * @param int $id
     *  The page id.
     * @retval array
     *  The db result array.
     */
    public function fetch_page_sections_by_id($id)
    {
        $keyword = $this->fetch_page_keyword_by_id($id);
        return $this->fetch_page_sections($keyword);
    }

    /**
     * Fetch all section ids that are associated to a page.
     *
     * @param string $keyword
     *  The router keyword of the page.
     * @retval array
     *  The db result array where each entry has an 'id' field.
     */
    public function fetch_page_sections($keyword)
    {
        $sql = "SELECT ps.id_sections AS id, s.id_styles, s.`name`, s.owner,
            ps.position
            FROM pages_sections AS ps
            LEFT JOIN pages AS p ON ps.id_pages = p.id
            LEFT JOIN sections AS s ON ps.id_sections = s.id
            WHERE p.keyword = :keyword
            ORDER BY ps.position, id";
        return $this->query_db($sql, array(":keyword" => $keyword));
    }

    /**
     * Fetch the content of the page fields from the database given a page id.
     *
     * @param int $id
     *  The page id.
     * @retval array
     *  The db result array.
     */
    public function fetch_page_fields_by_id($id)
    {
        $keyword = $this->fetch_page_keyword_by_id($id);
        return $this->fetch_page_fields($keyword);
    }

    /**
     * Fetch the content of the page fields from the database given a page
     * keyword.
     *
     * @param string $keyword
     *  The router keyword of the page.
     * @retval array
     *  The db result array where each entry has the following fields
     *   'name': the name of the page field
     *   'content': the content of the page field
     */
    public function fetch_page_fields($keyword)
    {
        $locale_cond = $this->get_locale_condition();
        $sql = "SELECT f.id AS id, f.`name`, pft.content, ft.`name` AS type
            FROM pages_fields_translation AS pft
            LEFT JOIN fields AS f ON f.id = pft.id_fields
            LEFT JOIN languages AS l ON l.id = pft.id_languages
            LEFT JOIN pages AS p ON p.id = pft.id_pages
            LEFT JOIN fieldType AS ft ON ft.id = f.id_type
            WHERE p.keyword = :keyword AND $locale_cond";
        return $this->query_db($sql, array(":keyword" => $keyword));
    }

    /**
     * Fetch all section ids that are associated to a parent section.
     *
     * @param int $id
     *  The id of the section.
     * @retval array
     *  The db result array where each entry has an 'id' field.
     */
    public function fetch_section_children($id)
    {
        $sql = "SELECT s.id, s.`name`, s.id_styles, sh.position
            FROM sections_hierarchy AS sh
            LEFT JOIN sections AS s ON s.id = sh.child
            WHERE sh.parent = :id
            ORDER BY sh.position, s.id";
        return $this->query_db($sql, array(":id" => $id));
    }

    /**
     * Fetch the content of the section fields from the database given a section
     * id.
     *
     * @param int $id
     *  The id of the section.
     * @param in $gender
     *  The name of the gender of which the fields are fetched.
     * @retval array
     *  The db result array where each entry has the following fields
     *   'name': the name of the section field
     *   'content': the content of the section field
     */
    public function fetch_section_fields($id, $gender=null)
    {
        $user_name = $this->fetch_user_name();
        if($gender === null) $gender = $_SESSION['gender'];
        $locale_cond = $this->get_locale_condition();
<<<<<<< HEAD
        $sql = "SELECT f.id AS id, f.name, ft.name AS type, g.name AS gender,
            REPLACE(REPLACE(REPLACE(sft.content, '@user_code', :user_code),
                '@project', :project), '@user', :uname) AS content, sf.default_value
=======
        $sql = "SELECT f.id AS id, f.`name`, ft.`name` AS type, g.`name` AS gender,
            REPLACE(REPLACE(sft.content, '@user', :uname),
                '@project', :project) AS content, sf.default_value
>>>>>>> e971dea3
            FROM sections_fields_translation AS sft
            LEFT JOIN fields AS f ON f.id = sft.id_fields
            LEFT JOIN languages AS l ON l.id = sft.id_languages
            LEFT JOIN fieldType AS ft ON ft.id = f.id_type
            LEFT JOIN genders AS g ON g.id = sft.id_genders
            LEFT JOIN sections AS s ON s.id = sft.id_sections
            LEFT JOIN styles_fields AS sf ON sf.id_styles = s.id_styles
            AND sf.id_fields = f.id
            WHERE sft.id_sections = :id AND $locale_cond AND content != ''
            ORDER BY g.id DESC";

        $user_code = $this->get_user_code();
        $res_all = $this->query_db($sql, array(
            ":id" => $id,
            ":uname" => $user_name,
            ":user_code" => $user_code,
            ":project" => $_SESSION['project']
        ));
        $ids = array();
        $res = array();
        foreach($res_all as $item)
        {
            if($item['gender'] !== $gender && $item['gender'] !== "male")
                continue;
            if(in_array($item['id'], $ids))
                continue;
            $ids[] = $item['id'];
            $res[] = $item;
        }
        return $res;
    }

    /**
     * Get the name of the current user.
     *
     * @retval string
     *  The user name if set, otherwise the user email.
     */
    public function fetch_user_name()
    {
<<<<<<< HEAD
        if (isset($_SESSION['user_name']) && $_SESSION['user_name'] != '') {
            return $_SESSION['user_name'];
        }
        $sql = "SELECT name, email FROM users WHERE id = :id";
        $res = $this->query_db_first($sql, array(":id" => $_SESSION['id_user']));
        if ($res && (isset($res['name']) || isset($res['email']))) {
            $_SESSION['user_name'] = isset($res['name']) ? $res['name'] : $res['email'];
            return $_SESSION['user_name'];
        } else {
            return "unknown";
        }
=======
        $sql = "SELECT name, email FROM `users` WHERE id = :id";
        $res = $this->query_db_first($sql,
            array(":id" => $_SESSION['id_user']));
        if(!$res) return "unknown";
        if($res['name'] != "") return $res['name'];
        else return $res['email'];
>>>>>>> e971dea3
    }

    /**
     * Get the avatar of the current user
     *
     * @param int $user_id
     * 
     * @retval string
     *  The avatar image of the current user or emty string.
     */
    public function get_avatar($user_id)
    {
        $form_id = $this->get_form_id('avatar');
        if ($form_id) {
            $sql = 'CALL get_form_data_for_user(:table_id, :user_id)';
            $avatar = $this->query_db_first($sql, array(
                ":table_id" => $form_id,
                ":user_id" => $user_id
            ));
            return $avatar ? $avatar['avatar'] : '';
        } else {
            return '';
        }
    }

    /**
     * Get the form id
     * @param string $form_name
     * the form name
     * @retval int
     * Return the form id
     */
    public function get_form_id($form_name)
    {
        $sql_get_form_id = "SELECT form_id
                            FROM view_form
                            WHERE form_name = :form_name;";
        $form = $this->query_db_first($sql_get_form_id, array(":form_name" => $form_name));
        return $form['form_id'];
    }

    /**
     * Fetch the list of languages
     *
     * @retval array
     *  A list of db items where each item has the keys
     *   'id':      The id of the language.
     *   'locale':   
     *   'language':   
     *   'csv_separator':
     */
    public function fetch_languages()
    {
        $sql = "SELECT * FROM languages where id > 1;";
        return $this->query_db($sql);
    }

    /**
     * Fetch cmsPreferences
     *
     * @retval array
     *  All preferences     
     *   'callback_api_key':   
     *   'default_lanhuage_id':   
     *   'default_lanhuage':
     */
    public function fetch_cmsPreferences()
    {
        $sql = "SELECT * FROM view_cmsPreferences;";
        return $this->query_db($sql);
    }

    /**
     * Fetch all modules from the databse
     *      
     *
     * @retval array
     * enabled; 0 = false; 1 = true 
     * module_name     
     * id
     */
    public function fetch_all_modules()
    {
        $sql = "SELECT * FROM modules;";
        return $this->query_db($sql);
    }

    /**
     * Fetch the id of a style given the name of the style
     *
     * @param string $name
     *  The name of the style.
     * @retval mixed
     *  The id of the style or false on failure
     */
    public function fetch_style_id_by_name($name)
    {
        $sql = "SELECT * FROM styles WHERE name = :name;";
        $res = $this->query_db_first($sql, array( ":name" => $name));
        if(!$res) return false;
        return $res['id'];
    }

    /**
     * Get values from table and retrun them in array text values for select options
     * Example call fetch_table_as_select_values('groups', 'id', array('name'),'WHERE id=:gid', array(":gid"=>3))
     * @param string $table_name
     * the name of the table that we want to fetch
     * @param string $value_column 
     * the name of the column which will be the value
     * @param array $text_columns_array
     * array with the columns that we want in the text; they are separated with ` - `
     * @param string $where_clause
     * where clause if we want to have some filtering
     * @param array $arguments
     * the arguments of the parameters in the wehere cluase
     * @retval array
     *  The array which can be used in the select style as items
     */
    public function fetch_table_as_select_values($table_name, $value_column, $text_columns_array, $where_clause = '', $arguments = array())
    {
        $sql = "SELECT " . $value_column . ',' . implode(',', $text_columns_array) . ' FROM ' . $table_name . ' ' . $where_clause;
        $res = $this->query_db($sql, $arguments);
        $arr = array();
        foreach ($res as $val) {
            $text = '';
            foreach ($text_columns_array as $key => $column) {
                if($text == ''){
                    $text = $text . $val[$column];
                }else{
                    $text = $text . ' - ' . $val[$column];
                }
            }
            array_push($arr, array("value" => $val[$value_column], "text" => $text));
        }
        return $arr;
    }

    /**
     * Get a list of languages and prepares the list such that it can be passed to a
     * list component.
     *
     * @retval array
     *  An array of items where each item has the following keys:
     *   'id':      The id of the language.
     *   'locale':   
     *   'language':   
     *   'csv_separator':
     */
    public function get_languages()
    {
        $res = array();
        foreach ($this->fetch_languages() as $language) {
            $res[] = array(
                "locale" => $language["locale"],
                "title" => $language["language"]                
            );
        }
        return $res;
    }

    /**
     * Getuser code
     * @retval string
     * return the user code if it is set
     */
    public function get_user_code()
    {
        if(isset($_SESSION['user_code'])){
            return $_SESSION['user_code'];
        }
        if ($_SESSION['id_user'] == 1){
            // no logged user, no code
            return false;
        }
        $res = $this->query_db_first('SELECT code
                                        FROM view_user_codes
                                        WHERE id = :id', array(':id' => $_SESSION['id_user']));
        if ($res && isset($res['code'])) {
            $_SESSION['user_code'] = $res['code'];
            return $res['code'];
        } else {
            return false;
        }
    }

}
?><|MERGE_RESOLUTION|>--- conflicted
+++ resolved
@@ -222,11 +222,7 @@
             "is_headless" => false,
         );
         $sql = "SELECT p.id, p.keyword, p.url, p.id_navigation_section,
-<<<<<<< HEAD
             p.protocol, a.name AS action, parent, is_headless, id_type, id_pageAccessTypes
-=======
-            p.protocol, a.`name` AS action, parent, is_headless, id_type
->>>>>>> e971dea3
             FROM pages AS p
             LEFT JOIN actions AS a ON a.id = p.id_actions
             WHERE keyword=:keyword";
@@ -387,15 +383,9 @@
         $user_name = $this->fetch_user_name();
         if($gender === null) $gender = $_SESSION['gender'];
         $locale_cond = $this->get_locale_condition();
-<<<<<<< HEAD
         $sql = "SELECT f.id AS id, f.name, ft.name AS type, g.name AS gender,
             REPLACE(REPLACE(REPLACE(sft.content, '@user_code', :user_code),
                 '@project', :project), '@user', :uname) AS content, sf.default_value
-=======
-        $sql = "SELECT f.id AS id, f.`name`, ft.`name` AS type, g.`name` AS gender,
-            REPLACE(REPLACE(sft.content, '@user', :uname),
-                '@project', :project) AS content, sf.default_value
->>>>>>> e971dea3
             FROM sections_fields_translation AS sft
             LEFT JOIN fields AS f ON f.id = sft.id_fields
             LEFT JOIN languages AS l ON l.id = sft.id_languages
@@ -436,7 +426,6 @@
      */
     public function fetch_user_name()
     {
-<<<<<<< HEAD
         if (isset($_SESSION['user_name']) && $_SESSION['user_name'] != '') {
             return $_SESSION['user_name'];
         }
@@ -448,14 +437,6 @@
         } else {
             return "unknown";
         }
-=======
-        $sql = "SELECT name, email FROM `users` WHERE id = :id";
-        $res = $this->query_db_first($sql,
-            array(":id" => $_SESSION['id_user']));
-        if(!$res) return "unknown";
-        if($res['name'] != "") return $res['name'];
-        else return $res['email'];
->>>>>>> e971dea3
     }
 
     /**
