--- conflicted
+++ resolved
@@ -1,6 +1,5 @@
-<<<<<<< HEAD
 # FIX FOR FIREBASE NEW API
-=======
+
 # v6.12.1
 ### New features
  - add global function to pull git version
@@ -178,7 +177,6 @@
 ### Bugfix
  - fix giving permissions to a new user on SelfHelp installation for MySQL8
  - adjust old SQL scripts containing groups to be `groups` in order to work with MySQL8
->>>>>>> 2b8a91c7
 
 # v6.4.4
 ### Bugfix
