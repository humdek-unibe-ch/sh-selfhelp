<<<<<<< HEAD
# v2.0.1 (latest)
=======
# v2.0.3 (latest)

### Bugfix

 - Fix a problem with form names and the style `showUserInput` where deleting
   entries was not possible.

### New Features

 - Allow to order graphs by providing an array of value types
 - Allow to define a custom anchor in style `formUserInput` (#197)
 - Allow to define a custom anchor in style `showUserInput`


---------
# v2.0.2

### Bugfix

 - Fix a security issue

### Changes

 - Don't show login button if login Title name is empty
 - Order dynamic data fetched with AJAX call by user ID first


---------
# v2.0.1
>>>>>>> 1c0e4f52

### Bugfix

 - Fix resizing problem with style `graphSankey`

<<<<<<< HEAD
=======

>>>>>>> 1c0e4f52
---------

# v2.0.0

### Bugfix

 - Fix ACL-checks on AJAX requests. It is now possible to use AJAX request in
   any style. The AJAX requests inherit the ACL of the page from which they are
   called.
 - Fix bug when multiple tab styles are used on the same page.

### Changes

 - Alter the table `user_input` to allow fields to be grouped by row with a
   record id instead of the timestamp.
 - Open AJAX requests for everyone by default.
 - Use new style `autocomplete` in `ChatAdminUpdate` component.


### New Features

 - New style `graph` (#254). This style allows to render all kind of graphs
   using the library [Plotly.js](https://plotly.com/javascript/). The data used
   to draw the graphs can either be
    - manually entered numbers
    - from an uploaded CSV file
    - from dynamic user input data
 - New style `graphBar` (#259). This style is based on style `graph` but
   provides a more convenient interface to render bar graphs than the rather
   complex style `graph`. However, it is lacking in terms of flexibility.
 - New style `graphPie` (#258). This style is based on style `graph` but
   provides a more convenient interface to render pie graphs than the rather
   complex style `graph`. However, it is lacking in terms of flexibility.
 - New style `graphSankey` (#253). This style is based on style `graph` but
   is specialised to render Sankey diagrams. This style offers more flexibility
   with respect to Sankey diagrams than the style `graph` is capable of
   offering.
 - New style `graphLegend` (#260). This style allows to render a static legend
   which can be used as a global legend for multiple graphs.
 - New styles `filterToggle` and `filterToggleGroup` (#257). These styles
   allow to filter graph data and store the active filters in the session.
 - New style `autocomple` (#256). This style allows to use AJAX calls in a
   convenient way to search for items in the database.
 - Extension of the `AssetComponent` to allow uploading CSV files which can
   then be used to render graphs (#255).
 - Add a symbol to the header of a collapsible card to indicate that the card
   is collapsible.


---------

# v1.3.5

### Bugfix

 - catch exception in `conditionalContainer` (#233)

### Changes

 - update to Bootstrap 4.4.1 to fix issues wit Internet Explorer (#230)


---------
# v1.3.4

### Bugfix

 - fix export data page (#228)

### Changes

 - add timestamp in front of the file name for the exported files


---------
# v1.3.3

### Changes

 - add `validation_code` to the user name in all chats


---------
# v1.3.2


### New Features

 - add conditional container based on user groups (#229)
    - `$` sign is used to define the group name - returns true/false
    - example: `{ "==" : [true,"$subject"] }`


---------
# v1.3.1

### Bugfix

 - interested user now can register (#223)

### New Features

 - any data view request is logged into user activity


---------
# v1.3.0

### Bugfix

 - delete content and delete title load properly in the modal form when you
   delete `showUserInput`'s entry

### Changes

 - `showUserInput` is a datatable now.

### New Features

 - `showUserInput` is a datatable now. By default all functionality is
   stripped. If you want to add configuration you have to use css classes in
   the `showUserInput` form
    - `dt-sortable` - make all column sortable
    - `dt-searching` - add the search field
    - `dt-bPaginate` - add the page grouping
    - `dt-bInfo` - add the info footer
    - `dt-order-0-asc`, `dt-order-1-desc` - order the desired column asc or desc
    - `dt-hide-0` - hide the desired column
 - data page added under admin tab. It visualize all user input data


---------
# v1.2.0

### Bugfix

 - Chat add user to room with multiple groups - duplicate view (#214)
 - fix new lines in chat messages

### Changes

 - Visualize all additional groups (different from admin, subject and
   therapist) which has access to the chat in the chat - similar to how chat
   rooms are visualized

### New Features

 - therapist can initialize communications with user in chat rooms and group tabs
 - add groups and chat group to the user list table for visualization
 - Add callback `set_group_for_user` which assign a group to existing user
   using the registration code (#224).
 - add chatRoom title
 - visualize chatGroup Name where the description was


---------
# v1.1.10

### Changes

 - create page - the page keyword can contain numbers, letters, - and _ characters (#215)
 - added update script which remove all spaces and dots from already existing page names 


---------
# v1.1.9

### New Features

 - Improved group ACL:
   - A group can now be customized with detailed rules per page.
   - When creating a new group a more coarse ACL selection can be used.
 - adding callback functionality
 - allow to assign a group to a verification code via a callback. This will
   then be used to assign the specified group to the user consuming the
   verification code


---------
# v1.1.8.3

### Changes

 - added new install.ch script
 - database initial do not contain views, functions and procedure. There is another sql script.
 - removed the privileges sql file. Not needed anymore. The new user has grant access all.


---------
# v1.1.7.2

### Changes

 - include interested users to the user overview table (#207)
 - update GULP to version 4.0.2

### Bugfix

 - do not redirect login when coming from an open page (#206)
 - fix a php error (pass the email address as param) (#208)
 - only render the page overview on actual pages
 - also allow child pages for open pages (#204)


---------
# v1.1.7

### Bugfix

 - In style `mermaidForm` adjust visible node size and size of the final `svg`
   to correct overlapping text (#189).
 - Fix the style `userProgerss` (#192).
 - Fix redirect after Login (#187).
 - Fix style `mermaidForm` id handling (#190).
 - Allow all types of characters in select and radio buttons (#193).
 - Fix styles `formUserInput` and `mermaidForm` to handle special characters as
   form name (#194).

### New Features

 - Add a back to the top button (#191).


----------
# v1.1.6

### Bugfix

 - Fix typos and misinformation in DB with respect to the fields on page `home`.

### Changes

 - Only store the last URL in the DB if the URL points to an experimenter page
   (#187).

### New Features

 - Allow to customize navigation buttons (#186).


------------
# v1.1.5

### Bugfix

 - Several fixes with the style `mermaidForm`:
   - Support all types of input styles as child elements (#185)
   - Allow all kind of characters as node content. One exception: `"` is
     automatically replaced with `'` (#182).
   - Fix a bug where multiple input fields used the same title (#183).

### New Features

 - The style `mermaidForm` uses the label of a child input field as a title of
   a mermaid node (#184).


------------
# v1.1.4

### Bugfix

 - Improve asset deletion handling and fixing a bug where filenames with umlaut
   could not be deleted (#180).

### Changes

 - Add an option `none` for all bootstrap style selections. This allows for
   more bootstrap classes which would be used instead of the default styles
   (#181).


------------
# v1.1.3

### Bugfix

 - Separate mermaid js file from the minified style js file to avoid breaking
   scripts on IE (#179).
 - Make users clickable on all pages of the user table (#178).
 - Fix a problem with the minified js file of the style `nestedList` (#176).
 - Fix a bug in the style `mermaidForm` where always the last label was shown as
   modal title instead of the label of the node that was clicked.


------------
# v1.1.2

### Bugfix

 - Fix umlaut problem with SMS service (#164).
 - Workaround for Safari bug with audio and video controls (#166).
 - Fix a problem when trying to add a user to a chatroom without having a user
   selected.
 - Only show contact icon when logged in.
 - Fix chat subject dropdown on small screens.

### Changes

 - Change CSP rule to allow images from `https://via.placeholder.com/`.
 - Update Bootstrap to version v4.3.1.
 - Distinguish between export and experiment activity.
 - Change the image syntax in markdown to allow more linking options.
 - Use PHPMailer for sending mails. A new service `mail` was created for this
   purpose.
 - Only grant select rights to experimenter group when creating a new page.
 - New user state and slightly changed user state handling. Note that this
   **requires updated DB privileges**.
 - Move the `email_reset` form from the email CMS to the style `resetPassword`
   which allows to provide more options on how the email is sent (html,
   subject).
 - Move the `email_notification` form from the email CMS to the style `chat`
   which allows to provide more options on how the email is sent (html,
   subject).
 - Changed the way how services are passed along the styles and components.
 - Create a common css and js collection for styles. These files are loaded
   before the specific ones from a style.

### New Features

 - Remember the target url when not logged in (#150).
 - Remember the last url of a user and redirect to it after login (#147).
 - Add a `json` style which allows to define base styles with JSON (covers #168).
 - Add user overview table with user activity information to the user admin
   menu (#163).
 - Add a `userProgress` style which allows to display the current user progress
   (#80).
 - Allow to customize the `meta:description` tag (#164).
 - Add a `mermaidForm` style which allows to describe graphs and allows a
   subject to change node labels (#162).
 - Improve the CMS:
   - add a schematic page overview.
   - allow to jump to the real page.
   - if acl allows it, a user sees a small edit icon on to bottom right of each
     section page which allows an experimenter to switch back to the CMS.
 - Improve Markdown
   - Allow more linking options (same syntax as with linking styles).
   - Allow to fetch user form input fields (covers #154).
 - Allow to mark user inputs as deleted (when `is_log` is checked) (#118).
 - Allow to create a open access page (related to #174).
 - New style `emailForm` which allows a user to enter an email address and
   receive emails which are customizable in the CMS (#174).
 - Allow to store emails of interested users (#174). This introduced a new
   user state.
 - Improved users overview and user overview.
 - Improved the validation code handling (#157).
 - Allow to clean user data (remove activity and user input of a user) (#172).
 - Use a language-specific CSV separator (#161).


------------
# v1.0.4

### Bugfix

 - Slider lables need to recompute their position on slide size change (#153).
 - Gender specific information was not displayed correctly (#159).

### New Features

 - Add field placeholder to the style textarea (#160).


------------
# v1.0.3

### Bugfix

 - Allow the reminder script to update the `is_reminded` flag and reset the
   flag on user login, depending on the user settings.


------------
# v1.0.2

### Bugfix

 - Fix validation behaviour when no custom input field is present.
 - Fix bad url in chat notification email.
 - Fix bug where CMS menu was overlapping with navbar.


------------

# v1.0.1

### Bugfix

 - Reuse ununsed navigation container (#139)
 - Make the CMS content dependant on the language and gender selection (#130)

### Changes

 - Add a style description for each style and generate the style list for each
   Style group.
 - Make CMS page and section navigation sticky.
 - Set the default of the `text_md` field of style `navigationContainer` to
   `# @title`.

### New Features

 - Allow to enable/disable the navigation menu on navigation pages (#75)


------------

# v1.0.0

### Bugfix

 - Add missing email description.
 - Change the colour of the `progressBar` label when the `type` is set to
   *light* or *warning*.
 - Add custom css classes in style `nestedList` also if collapsed on small
   screens.
 - For females, the input label for the style `showUserInput` was not shown if
   no female version was available. Now it defaults back to the male label.
 - User inputs are now properly checked in the style `fromUserInput`.

### New Features

 - Improve the style `progressBar` (enable/disable label and stripes)
 - Improve the style `carousel` (enable/disable crossfade, allow captions)
 - Allow custom input fields in the style `validate` (#124).


------------

# v0.9.13

### Bugfix

 - Validation style is now displayed correctly in CMS

### Changes

 - In the `input` style add the type `password` to the list of possibilities
 - Add the user name next to the profile label
 - Use styles to design the profile page (instead of a hardcoded template)
 - Remove page `user_input_success`
 - Section names must be unique

### New Features

 - Allow to change notification settings on the profile page
 - Allow to change the user name on the profile page
 - Notify a user by email or SMS on chat message reception (#144)
 - Allow to upload CSS files on the assests page (#107)
 - Allow to overwrite existing asset and css files
 - Allow to remove asset and css files from the server
 - A new style `carousel` to display images in a slide show (#125)


------------

# v0.9.12

### Bugfix

 - In style `conditionalContainer` also fetch db fields with special caracters
   in their name

### Changes

 - Move the contact menu link to the right and use a envelope symbol
 - Activate POST on `home` and all experimenter pages
 - Activate GET on `request` page and change the request url
 - Rename the group `experimenter` to `therapist`
 - Change the ACL of group `therapist`
 - Make the chat administration ACL seperate from content pages

### New Features

 - Indicate whether new chat messages are here (#65)
 - When submitting with `formUserInput` jump back to the form (#140)
 - In style `conditionalContainer` add a field `debug` which displays the
   result of the condition and the values of the involved db fields
 - Allow to create chat rooms (#78). This includes
   - An adimn section to create and delete rooms, add users to a room, remove
     users from a room
   - A changed chat interface where rooms can be selected if available.


------------

# v0.9.11

### Bugfix

 - Fix typo

### Changes

 - When exporting user inputs and user activities use the unique user code
   instead of a hash (#77)

### New Features

 - When manually adding a new user, provide a unique user code (#77)
 - Allow to modify email content in the admin section (#141)
 - Implement automatic email reminder (#79)


------------

# v0.9.10

### Bugfix

 - Fix a bug with the style `conditionalContainer`

### Changes

 - Update style descriptions (#138)


------------

# v0.9.9

### Bugfix

 - Fix an issue with the validation process (#132)
 - Fix `showUserInput` language and gender problem (#131)

### New Features

 - Create HTML anchors for wrapper and form sections (#109)
 - Add linking support for assets, anchors, and nav pages (#114)
 - New style `conditionalContainer` which allows to attach a condition to
   content such that the content is only displayed if the condition resolves to
   true (#128)
 - New style audio (#116)


------------

# v0.9.8

### New Features

 - Navigation pages can be added to the header menu (links to the first entry)
   (#134)


------------

# v0.9.7

### Bugfix

 - Fix the textarea size problem (#119)

### Changes

 - Style `login` is now a normal style that can be assigned to a section (#122)
 - UserInput checkbox when creating a new page is now obsolete (#129)

### New Features

 - New style `div` (#112)
 - New style `register` which allows a user to register (#121)
 - The login page can now be customized fully (#122)
 - A headless page can be created (#123)
 - A list of validation codes can be generated which can be used to register
   (#121)


------------

# v0.9.6

### Bugfix

 - Fix some typos (#89)
 - Fix CSS field in style `formUserInput` (#127) and the `markdown` styles
   (#126)
 - Fix `quiz` and `tabs` styles (#115)

### Changes

 - Allow gender and language variations for the fields source and sources (#111)
 - Improve the `showUserInput` style

### New Features

 - Allow to add css classes to the navigation menu of a nav page with the field
   `nav\_css` (#105)
 - Allow to generate links to nav sections (#104)


------------

# v0.9.5

### Bugfix

  - Handle multiple forms on the same page

### Changes

 - A new style `formUserInput` which combines `formDoc` and `formLog` (#87)

### New Features

 - A new style `showUserInput` to display user input (#87)


------------

# v0.9.4

### Bugfix

 - Improve the list of non-used secions in the CMS (#94)

### Changes

 - Minify JS and CSS files (#97)
 - Seperate create form for navigation sections (#84)

### New Features

 - Style descriptions and style groups (#99)
 - Load default values of style fields from the db (#98)


------------

# v0.9.3

### Bugfix

 - Default value of checkbox and radio buttons (#100)
 - Unique ids for sortable lists (#86)
 - HTML-escape markdown in CMS (#83)
 - JS error in collapsed nested list (#81)

### Changes

 - Card titles are now of type `markdownInline` (#93)
 - Automatically load style include files (#92)
 - User input is only stored to the database if the style `formDoc` or
   `formLog` is used
 - Allow HTML in `markdown` (#82)
 - Restrict rights for group assignements (#102)

### New Features

 - Allow to open links in a new tab (#91)
 - Show progress when uploading files (#90)
 - Two types of user input styles `formDoc` and `formLog` to handle user input
   data (#87)
 - Allow experimenter to make group assignments (#101)<|MERGE_RESOLUTION|>--- conflicted
+++ resolved
@@ -1,6 +1,3 @@
-<<<<<<< HEAD
-# v2.0.1 (latest)
-=======
 # v2.0.3 (latest)
 
 ### Bugfix
@@ -30,16 +27,11 @@
 
 ---------
 # v2.0.1
->>>>>>> 1c0e4f52
 
 ### Bugfix
 
  - Fix resizing problem with style `graphSankey`
 
-<<<<<<< HEAD
-=======
-
->>>>>>> 1c0e4f52
 ---------
 
 # v2.0.0
