--- conflicted
+++ resolved
@@ -1,6 +1,3 @@
-<<<<<<< HEAD
-# v1.1.6
-=======
 # v1.1.6 (latest)
 
 ### Bugfix
@@ -11,7 +8,6 @@
 
  - Only store the last URL in the DB if the URL points to an experimenter page
    (#187).
->>>>>>> 421dde80
 
 ### New Features
 
