--- conflicted
+++ resolved
@@ -1,4 +1,3 @@
-<<<<<<< HEAD
 # v8.0.0 (Not released)
 ### New Feature
  - make `home` page open access
@@ -18,13 +17,13 @@
  - TODO: create configuration for dataTables what columns should be accepted, like definitions. Create the dataTable manually and then selected in the style where it should be used. On submission save only the defined columns. If some data is not saved, keep it in the transaction history and show warning to the user
 
 
- v7.2.0 (Not released)
+ version for Bootstrap 5 (Not released)
 ### New Feature
  - update to `Bootstrap` 5.3
  - update to `json-editor` 2.14.1
  - update to `jQuery-QueryBuilder` 3.0.0
  - #489 - add dropdown in the footer to select `dark`, `light` or `auto` theme. The settings are saved locally in the browser as the default one is taken from the user settings in the OS
-=======
+
 # v7.3.0
 ### New Feature
  - add `clockwork` to track performance and debugging
@@ -45,7 +44,6 @@
  - change the config column in formActions to `json`
  - replace `delete_scheduled` property in the config to `clear_existing_jobs_for_record_and_action` - When enabled, if the record is updated, any jobs associated with both the record and this action will have their status updated to 'deleted' before new jobs are scheduled. This ensures that outdated jobs are flagged and no longer executed, while still preserving their historical data.
  - add `clear_existing_jobs_for_record_and_action` action - When enabled, all jobs already scheduled for this action will have their status updated to 'deleted' before new jobs are scheduled. This prevents duplicates and conflicts while keeping a historical record of the jobs. 
->>>>>>> a81b328e
 
 # v7.1.1
 ### Bugfix
