--- conflicted
+++ resolved
@@ -1,6 +1,5 @@
-<<<<<<< HEAD
 # FIX FOR FIREBASE NEW API
-=======
+
 # v6.15.3
 ### Bugfix
  - properly retrieve `@user_name` in notification's subject
@@ -65,7 +64,6 @@
 ### Bugfix 
  - strip slashes for `JSON` field only when the style is `select` 
  - #480 - fix SQL script `v6.12.0` by enabling `log_bin_trust_function_creators` and then disabling once the script is over
->>>>>>> 8094b7ed
 
 # v6.12.1
 ### New features
